// Copyright 2017 The go-ethereum Authors
// This file is part of the go-ethereum library.
//
// The go-ethereum library is free software: you can redistribute it and/or modify
// it under the terms of the GNU Lesser General Public License as published by
// the Free Software Foundation, either version 3 of the License, or
// (at your option) any later version.
//
// The go-ethereum library is distributed in the hope that it will be useful,
// but WITHOUT ANY WARRANTY; without even the implied warranty of
// MERCHANTABILITY or FITNESS FOR A PARTICULAR PURPOSE. See the
// GNU Lesser General Public License for more details.
//
// You should have received a copy of the GNU Lesser General Public License
// along with the go-ethereum library. If not, see <http://www.gnu.org/licenses/>.

package state

import (
	"fmt"
	"sync"

	"github.com/ethereum/go-ethereum/common"
	"github.com/ethereum/go-ethereum/ethdb"
	"github.com/ethereum/go-ethereum/trie"
	lru "github.com/hashicorp/golang-lru"
)

// Trie cache generation limit after which to evict trie nodes from memory.
// Trie缓存生成限制，超过限制则从内存中驱逐trie节点。
var MaxTrieCacheGen = uint16(120)

const (
	// Number of past tries to keep. This value is chosen such that
	// reasonable chain reorg depths will hit an existing trie.
	maxPastTries = 12

	// Number of codehash->size associations to keep.
	// 要保留的codehash->size关联数。
	codeSizeCacheSize = 100000
)

// Database wraps access to tries and contract code.
// Database包含对tries和合约代码的访问。
type Database interface {
	// OpenTrie opens the main account trie.
	// OpenTrie打开主帐户trie。
	OpenTrie(root common.Hash) (Trie, error)

	// OpenStorageTrie opens the storage trie of an account.
	// OpenStorageTrie打开帐户的存储trie。
	OpenStorageTrie(addrHash, root common.Hash) (Trie, error)

	// CopyTrie returns an independent copy of the given trie.
	//CopyTrie返回给定trie的独立副本。
	CopyTrie(Trie) Trie

	// ContractCode retrieves a particular contract's code.
	// ContractCode检索特定合约的代码。
	ContractCode(addrHash, codeHash common.Hash) ([]byte, error)

	// ContractCodeSize retrieves a particular contracts code's size.
	// ContractCodeSize检索特定合约代码的大小。
	ContractCodeSize(addrHash, codeHash common.Hash) (int, error)

	// TrieDB retrieves the low level trie database used for data storage.
	// TrieDB检索用于数据存储的低级别trie数据库。
	TrieDB() *trie.Database
}

// Trie is a Ethereum Merkle Trie.
// Trie是以太坊Merkle Trie。
type Trie interface {
	TryGet(key []byte) ([]byte, error)
	TryUpdate(key, value []byte) error
	TryDelete(key []byte) error
	Commit(onleaf trie.LeafCallback) (common.Hash, error)
	Hash() common.Hash
	NodeIterator(startKey []byte) trie.NodeIterator
	GetKey([]byte) []byte // TODO(fjl): remove this when SecureTrie is removed
	Prove(key []byte, fromLevel uint, proofDb ethdb.Putter) error
}

// NewDatabase creates a backing store for state. The returned database is safe for
<<<<<<< HEAD
// concurrent use and retains cached trie nodes in memory. The pool is an optional
// intermediate trie-node memory pool between the low level storage layer and the
// high level trie abstraction.
// NewDatabase为状态创建后备存储。返回的数据库对于并发使用是安全的，并且在内存中保留缓存的trie节点。池是低级存储层和高级trie抽象之间的可选中间trie节点内存池。
func NewDatabase(db ethdb.Database) Database {
	// 创建一个线程安全，固定大小为十万的LRU缓存
=======
// concurrent use and retains a few recent expanded trie nodes in memory. To keep
// more historical state in memory, use the NewDatabaseWithCache constructor.
func NewDatabase(db ethdb.Database) Database {
	return NewDatabaseWithCache(db, 0)
}

// NewDatabase creates a backing store for state. The returned database is safe for
// concurrent use and retains both a few recent expanded trie nodes in memory, as
// well as a lot of collapsed RLP trie nodes in a large memory cache.
func NewDatabaseWithCache(db ethdb.Database, cache int) Database {
>>>>>>> 085f8917
	csc, _ := lru.New(codeSizeCacheSize)
	return &cachingDB{
		db:            trie.NewDatabaseWithCache(db, cache),
		codeSizeCache: csc,
	}
}

type cachingDB struct {
	db            *trie.Database
	mu            sync.Mutex
	pastTries     []*trie.SecureTrie
	codeSizeCache *lru.Cache
}

// OpenTrie opens the main account trie.
// OpenTrie打开主帐户trie。
func (db *cachingDB) OpenTrie(root common.Hash) (Trie, error) {
	db.mu.Lock()
	defer db.mu.Unlock()

	for i := len(db.pastTries) - 1; i >= 0; i-- {
		if db.pastTries[i].Hash() == root {
			// 从db.pastTries里从后往前遍历，如果有和root相等的哈希
			return cachedTrie{db.pastTries[i].Copy(), db}, nil
		}
	}
	tr, err := trie.NewSecure(root, db.db, MaxTrieCacheGen)
	if err != nil {
		return nil, err
	}
	return cachedTrie{tr, db}, nil
}

func (db *cachingDB) pushTrie(t *trie.SecureTrie) {
	db.mu.Lock()
	defer db.mu.Unlock()

	if len(db.pastTries) >= maxPastTries {
		copy(db.pastTries, db.pastTries[1:])
		db.pastTries[len(db.pastTries)-1] = t
	} else {
		db.pastTries = append(db.pastTries, t)
	}
}

// OpenStorageTrie opens the storage trie of an account.
func (db *cachingDB) OpenStorageTrie(addrHash, root common.Hash) (Trie, error) {
	return trie.NewSecure(root, db.db, 0)
}

// CopyTrie returns an independent copy of the given trie.
func (db *cachingDB) CopyTrie(t Trie) Trie {
	switch t := t.(type) {
	case cachedTrie:
		return cachedTrie{t.SecureTrie.Copy(), db}
	case *trie.SecureTrie:
		return t.Copy()
	default:
		panic(fmt.Errorf("unknown trie type %T", t))
	}
}

// ContractCode retrieves a particular contract's code.
func (db *cachingDB) ContractCode(addrHash, codeHash common.Hash) ([]byte, error) {
	code, err := db.db.Node(codeHash)
	if err == nil {
		db.codeSizeCache.Add(codeHash, len(code))
	}
	return code, err
}

// ContractCodeSize retrieves a particular contracts code's size.
func (db *cachingDB) ContractCodeSize(addrHash, codeHash common.Hash) (int, error) {
	if cached, ok := db.codeSizeCache.Get(codeHash); ok {
		return cached.(int), nil
	}
	code, err := db.ContractCode(addrHash, codeHash)
	return len(code), err
}

// TrieDB retrieves any intermediate trie-node caching layer.
func (db *cachingDB) TrieDB() *trie.Database {
	return db.db
}

// cachedTrie inserts its trie into a cachingDB on commit.
// cachedTrie在提交时将其trie插入到cachingDB中。
type cachedTrie struct {
	*trie.SecureTrie
	db *cachingDB
}

func (m cachedTrie) Commit(onleaf trie.LeafCallback) (common.Hash, error) {
	root, err := m.SecureTrie.Commit(onleaf)
	if err == nil {
		m.db.pushTrie(m.SecureTrie)
	}
	return root, err
}

func (m cachedTrie) Prove(key []byte, fromLevel uint, proofDb ethdb.Putter) error {
	return m.SecureTrie.Prove(key, fromLevel, proofDb)
}<|MERGE_RESOLUTION|>--- conflicted
+++ resolved
@@ -82,14 +82,6 @@
 }
 
 // NewDatabase creates a backing store for state. The returned database is safe for
-<<<<<<< HEAD
-// concurrent use and retains cached trie nodes in memory. The pool is an optional
-// intermediate trie-node memory pool between the low level storage layer and the
-// high level trie abstraction.
-// NewDatabase为状态创建后备存储。返回的数据库对于并发使用是安全的，并且在内存中保留缓存的trie节点。池是低级存储层和高级trie抽象之间的可选中间trie节点内存池。
-func NewDatabase(db ethdb.Database) Database {
-	// 创建一个线程安全，固定大小为十万的LRU缓存
-=======
 // concurrent use and retains a few recent expanded trie nodes in memory. To keep
 // more historical state in memory, use the NewDatabaseWithCache constructor.
 func NewDatabase(db ethdb.Database) Database {
@@ -100,7 +92,6 @@
 // concurrent use and retains both a few recent expanded trie nodes in memory, as
 // well as a lot of collapsed RLP trie nodes in a large memory cache.
 func NewDatabaseWithCache(db ethdb.Database, cache int) Database {
->>>>>>> 085f8917
 	csc, _ := lru.New(codeSizeCacheSize)
 	return &cachingDB{
 		db:            trie.NewDatabaseWithCache(db, cache),
