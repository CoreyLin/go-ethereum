// Copyright 2017 The go-ethereum Authors
// This file is part of the go-ethereum library.
//
// The go-ethereum library is free software: you can redistribute it and/or modify
// it under the terms of the GNU Lesser General Public License as published by
// the Free Software Foundation, either version 3 of the License, or
// (at your option) any later version.
//
// The go-ethereum library is distributed in the hope that it will be useful,
// but WITHOUT ANY WARRANTY; without even the implied warranty of
// MERCHANTABILITY or FITNESS FOR A PARTICULAR PURPOSE. See the
// GNU Lesser General Public License for more details.
//
// You should have received a copy of the GNU Lesser General Public License
// along with the go-ethereum library. If not, see <http://www.gnu.org/licenses/>.

package eth

import (
	"math/big"
	"os"
	"os/user"
	"path/filepath"
	"runtime"
	"time"

	"github.com/ethereum/go-ethereum/common"
	"github.com/ethereum/go-ethereum/common/hexutil"
	"github.com/ethereum/go-ethereum/consensus/ethash"
	"github.com/ethereum/go-ethereum/core"
	"github.com/ethereum/go-ethereum/eth/downloader"
	"github.com/ethereum/go-ethereum/eth/gasprice"
	"github.com/ethereum/go-ethereum/params"
)

// DefaultConfig contains default settings for use on the Ethereum main net.
// DefaultConfig包含了用于以太坊主网的默认配置
var DefaultConfig = Config{
	SyncMode: downloader.FastSync,
	// PoW验证模式没有设置，默认是ModeNormal
	Ethash: ethash.Config{
		CacheDir:       "ethash",
		CachesInMem:    2,
		CachesOnDisk:   3,
		DatasetsInMem:  1,
		DatasetsOnDisk: 2,
	},
	NetworkId:      1,
	LightPeers:     100,
	DatabaseCache:  512,
	TrieCleanCache: 256,
	TrieDirtyCache: 256,
	TrieTimeout:    60 * time.Minute,
	MinerGasFloor:  8000000,
	MinerGasCeil:   8000000,
	MinerGasPrice:  big.NewInt(params.GWei),
	MinerRecommit:  3 * time.Second,

	TxPool: core.DefaultTxPoolConfig,
	GPO: gasprice.Config{
		Blocks:     20,
		Percentile: 60,
	},
}

func init() {
	home := os.Getenv("HOME")
	if home == "" {
		if user, err := user.Current(); err == nil {
			home = user.HomeDir
		}
	}
	if runtime.GOOS == "windows" {
		DefaultConfig.Ethash.DatasetDir = filepath.Join(home, "AppData", "Ethash")
	} else {
		DefaultConfig.Ethash.DatasetDir = filepath.Join(home, ".ethash")
	}
}

//go:generate gencodec -type Config -field-override configMarshaling -formats toml -out gen_config.go

type Config struct {
	// The genesis block, which is inserted if the database is empty.
	// If nil, the Ethereum main net block is used.
	// 如果数据库为空，就插入这个创世区块。如果是nil，就使用以太坊主网区块
	Genesis *core.Genesis `toml:",omitempty"`

	// Protocol options
	// 协议可选项
	// NetworkId用于选择要连接到的对等节点
	NetworkId uint64 // Network ID to use for selecting peers to connect to
	SyncMode  downloader.SyncMode
	NoPruning bool

	// Light client options
	// 轻客户端可选项
	// 允许服务LES请求的时间的最大百分比
	LightServ  int `toml:",omitempty"` // Maximum percentage of time allowed for serving LES requests
	// LES客户端对等节点的最大数量
	LightPeers int `toml:",omitempty"` // Maximum number of LES client peers

	// Database options
	// 数据库可选项
	SkipBcVersionCheck bool `toml:"-"`
	DatabaseHandles    int  `toml:"-"`
	// 单位是MB
	DatabaseCache      int
<<<<<<< HEAD
	// 单位是MB
	TrieCache          int
=======
	TrieCleanCache     int
	TrieDirtyCache     int
>>>>>>> 085f8917
	TrieTimeout        time.Duration

	// Mining-related options
	// 挖矿相关的可选项
	Etherbase      common.Address `toml:",omitempty"`
	MinerNotify    []string       `toml:",omitempty"`
	MinerExtraData []byte         `toml:",omitempty"`
	MinerGasFloor  uint64
	MinerGasCeil   uint64
	MinerGasPrice  *big.Int
	MinerRecommit  time.Duration
	MinerNoverify  bool

	// Ethash options
	// Ethash POW算法可选项
	Ethash ethash.Config

	// Transaction pool options
	// 交易池可选项
	TxPool core.TxPoolConfig

	// Gas Price Oracle options
	// Gas价格Oracle可选项
	GPO gasprice.Config

	// Enables tracking of SHA3 preimages in the VM
	// 在VM中开启SHA3原像追踪
	EnablePreimageRecording bool

	// Miscellaneous options
	DocRoot string `toml:"-"`

<<<<<<< HEAD
	// Type of the EWASM interpreter ("" for detault)
	// EWASM解释器的类型（默认是""）
	// TODO Corey: for detault改为for default
=======
	// Type of the EWASM interpreter ("" for default)
>>>>>>> 085f8917
	EWASMInterpreter string
	// Type of the EVM interpreter ("" for default)
	// EVM解释器的类型（默认为“”）
	EVMInterpreter string
}

type configMarshaling struct {
	MinerExtraData hexutil.Bytes
}<|MERGE_RESOLUTION|>--- conflicted
+++ resolved
@@ -105,13 +105,8 @@
 	DatabaseHandles    int  `toml:"-"`
 	// 单位是MB
 	DatabaseCache      int
-<<<<<<< HEAD
-	// 单位是MB
-	TrieCache          int
-=======
 	TrieCleanCache     int
 	TrieDirtyCache     int
->>>>>>> 085f8917
 	TrieTimeout        time.Duration
 
 	// Mining-related options
@@ -144,13 +139,7 @@
 	// Miscellaneous options
 	DocRoot string `toml:"-"`
 
-<<<<<<< HEAD
-	// Type of the EWASM interpreter ("" for detault)
-	// EWASM解释器的类型（默认是""）
-	// TODO Corey: for detault改为for default
-=======
 	// Type of the EWASM interpreter ("" for default)
->>>>>>> 085f8917
 	EWASMInterpreter string
 	// Type of the EVM interpreter ("" for default)
 	// EVM解释器的类型（默认为“”）
