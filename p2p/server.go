--- conflicted
+++ resolved
@@ -256,13 +256,7 @@
 	MsgReadWriter
 	// transports must provide Close because we use MsgPipe in some of
 	// the tests. Closing the actual network connection doesn't do
-<<<<<<< HEAD
-	// anything in those tests because NsgPipe doesn't use it.
-	// 传输必须提供Close，因为我们在某些测试中使用MsgPipe。关闭实际的网络连接在这些测试中没有做任何事情，因为MsgPipe不使用它。
-	// TODO Corey 注释有问题， 把NsgPipe改成MsgPipe
-=======
 	// anything in those tests because MsgPipe doesn't use it.
->>>>>>> 085f8917
 	close(err error)
 }
 
