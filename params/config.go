--- conflicted
+++ resolved
@@ -112,14 +112,10 @@
 	//
 	// This configuration is intentionally not using keyed fields to force anyone
 	// adding flags to the config to also have to set these fields.
-<<<<<<< HEAD
 	// AllEthashProtocolChanges包含由以太坊核心开发人员引入和接受到Ethash共识的每个协议变更（EIP）。
 	//
 	// 此配置有意不使用键控字段用于强制任何向配置添加flag的人也必须设置这些字段。
-	AllEthashProtocolChanges = &ChainConfig{big.NewInt(1337), big.NewInt(0), nil, false, big.NewInt(0), common.Hash{}, big.NewInt(0), big.NewInt(0), big.NewInt(0), nil, new(EthashConfig), nil}
-=======
 	AllEthashProtocolChanges = &ChainConfig{big.NewInt(1337), big.NewInt(0), nil, false, big.NewInt(0), common.Hash{}, big.NewInt(0), big.NewInt(0), big.NewInt(0), nil, nil, new(EthashConfig), nil}
->>>>>>> 97fb0834
 
 	// AllCliqueProtocolChanges contains every protocol change (EIPs) introduced
 	// and accepted by the Ethereum core developers into the Clique consensus.
